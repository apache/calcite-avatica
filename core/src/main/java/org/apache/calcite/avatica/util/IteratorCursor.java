/*
 * Licensed to the Apache Software Foundation (ASF) under one or more
 * contributor license agreements.  See the NOTICE file distributed with
 * this work for additional information regarding copyright ownership.
 * The ASF licenses this file to you under the Apache License, Version 2.0
 * (the "License"); you may not use this file except in compliance with
 * the License.  You may obtain a copy of the License at
 *
 * http://www.apache.org/licenses/LICENSE-2.0
 *
 * Unless required by applicable law or agreed to in writing, software
 * distributed under the License is distributed on an "AS IS" BASIS,
 * WITHOUT WARRANTIES OR CONDITIONS OF ANY KIND, either express or implied.
 * See the License for the specific language governing permissions and
 * limitations under the License.
 */
package org.apache.calcite.avatica.util;

import java.util.Iterator;
import java.util.NoSuchElementException;

/**
 * Implementation of {@link org.apache.calcite.avatica.util.Cursor}
 * on top of an {@link Iterator} that
 * returns a record for each row. The returned record is cached to avoid
 * multiple computations of current row.
 *
 * @param <E> Element type
 */
public abstract class IteratorCursor<E> extends PositionedCursor<E> {
  private Position position = Position.BEFORE_START;
  private final Iterator<E> iterator;
  private E current = null;

  /**
   * Creates an {@code IteratorCursor}.
   *
   * @param iterator input iterator
   */
  protected IteratorCursor(Iterator<E> iterator) {
    this.iterator = iterator;
  }

  public boolean next() {
    if (iterator.hasNext()) {
      current = iterator.next();
      position = Position.OK;
      return true;
    }
    current = null;
    position = Position.AFTER_END;
    return false;
  }

  public void close() {
    current = null;
    position = Position.CLOSED;
    if (iterator instanceof AutoCloseable) {
      try {
        ((AutoCloseable) iterator).close();
      } catch (RuntimeException e) {
        throw e;
      } catch (Exception e) {
        throw new RuntimeException(e);
      }
    }
  }

  protected E current() {
    if (position != Position.OK) {
<<<<<<< HEAD
      throw new NoSuchElementException("Invalid cursor position");
=======
      throw new NoSuchElementException("Expecting cursor position to be Position." + Position.OK
              + ", actual is Position." + position);
>>>>>>> ab056165
    }
    return current;
  }

  /** Are we positioned on a valid row? */
  private enum Position {
    CLOSED,
    BEFORE_START,
    OK,
    AFTER_END
  }
}

// End IteratorCursor.java<|MERGE_RESOLUTION|>--- conflicted
+++ resolved
@@ -68,12 +68,8 @@
 
   protected E current() {
     if (position != Position.OK) {
-<<<<<<< HEAD
-      throw new NoSuchElementException("Invalid cursor position");
-=======
       throw new NoSuchElementException("Expecting cursor position to be Position." + Position.OK
               + ", actual is Position." + position);
->>>>>>> ab056165
     }
     return current;
   }
