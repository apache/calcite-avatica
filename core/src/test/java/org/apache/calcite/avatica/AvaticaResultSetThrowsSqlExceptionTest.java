/*
 * Licensed to the Apache Software Foundation (ASF) under one or more
 * contributor license agreements.  See the NOTICE file distributed with
 * this work for additional information regarding copyright ownership.
 * The ASF licenses this file to you under the Apache License, Version 2.0
 * (the "License"); you may not use this file except in compliance with
 * the License.  You may obtain a copy of the License at
 *
 * http://www.apache.org/licenses/LICENSE-2.0
 *
 * Unless required by applicable law or agreed to in writing, software
 * distributed under the License is distributed on an "AS IS" BASIS,
 * WITHOUT WARRANTIES OR CONDITIONS OF ANY KIND, either express or implied.
 * See the License for the specific language governing permissions and
 * limitations under the License.
 */
package org.apache.calcite.avatica;

import org.junit.Assert;
import org.junit.Rule;
import org.junit.Test;
import org.junit.rules.ExpectedException;

import java.sql.Connection;
import java.sql.ResultSet;
import java.sql.SQLException;
import java.sql.SQLFeatureNotSupportedException;
import java.util.Properties;

/**
 * Test class for AvaticaResultSet, make sure we drop SQLException
 * for non supported function: previous and testUpdateNull, for example
 */
public class AvaticaResultSetThrowsSqlExceptionTest {

  @Rule
  public ExpectedException thrown = ExpectedException.none();

  /**
   * A fake test driver for test.
   */
  private static final class TestDriver extends UnregisteredDriver {

    @Override protected DriverVersion createDriverVersion() {
      return new DriverVersion("test", "test 0.0.0", "test", "test 0.0.0", false, 0, 0, 0, 0);
    }

    @Override protected String getConnectStringPrefix() {
      return "jdbc:test";
    }

    @Override public Meta createMeta(AvaticaConnection connection) {
      return new AvaticaResultSetConversionsTest.TestMetaImpl(connection);
    }
  }

  /**
   * Auxiliary method returning a result set on a test table.
   * @return a result set on a test table.
   * @throws SQLException in case of database error
   */
  private ResultSet getResultSet() throws SQLException {
    Properties properties = new Properties();
    properties.setProperty("timeZone", "GMT");

    final TestDriver driver = new TestDriver();
    final Connection connection = driver.connect("jdbc:test", properties);

    return connection.createStatement().executeQuery("SELECT * FROM TABLE");
  }

  @Test
  public void testPrevious() throws SQLException {
    Properties properties = new Properties();
    properties.setProperty("timeZone", "GMT");

    final TestDriver driver = new TestDriver();
    try (Connection connection = driver.connect("jdbc:test", properties);
       ResultSet resultSet =
               connection.createStatement().executeQuery("SELECT * FROM TABLE")) {
      thrown.expect(SQLFeatureNotSupportedException.class);
      resultSet.previous();
    }
  }

  @Test
  public void testUpdateNull() throws SQLException {
    Properties properties = new Properties();
    properties.setProperty("timeZone", "GMT");

    final TestDriver driver = new TestDriver();
    try (Connection connection = driver.connect("jdbc:test", properties);
         ResultSet resultSet =
                 connection.createStatement().executeQuery("SELECT * FROM TABLE")) {
      thrown.expect(SQLFeatureNotSupportedException.class);
      resultSet.updateNull(1);
    }
  }

  @Test
  public void testCommonCursorStates() throws SQLException {
    final ResultSet resultSet = getResultSet();

    // right after statement execution, result set is before first row
<<<<<<< HEAD
    assert resultSet.isBeforeFirst();

    // retrieve each row until the last one
    while (!resultSet.isAfterLast()) {
      assert resultSet.next() != resultSet.isAfterLast();
    }

    // result set is not closed yet, despite fully consumed
    assert !resultSet.isClosed();
=======
    Assert.assertTrue(resultSet.isBeforeFirst());

    // checking that return values of next and isAfterLast are coherent
    for (int c = 0; c < 3 && !resultSet.isAfterLast(); ++c) {
      Assert.assertTrue(resultSet.next() != resultSet.isAfterLast());
    }

    // result set is not closed yet, despite fully consumed
    Assert.assertFalse(resultSet.isClosed());
>>>>>>> ab056165

    resultSet.close();

    // result set is now closed
<<<<<<< HEAD
    assert resultSet.isClosed();
=======
    Assert.assertTrue(resultSet.isClosed());
>>>>>>> ab056165

    // once closed, next should fail
    thrown.expect(SQLException.class);
    resultSet.next();
  }

  /**
   * Auxiliary method for testing column access.
   * @param resultSet the result set
   * @param index the index of the column to be accessed
   * @param shouldThrow true iff the column access should throw an exception
   * @return true iff the method invocation succeeded
   * @throws SQLException in case of database error
   */
  private boolean getColumn(final ResultSet resultSet,
                            final int index,
                            final boolean shouldThrow) throws SQLException {
    try {
      switch (index) {
      case 1:
        resultSet.getBoolean(index);   // BOOLEAN
        break;
      case 2:
        resultSet.getByte(index);      // TINYINT
        break;
      case 3:
        resultSet.getShort(index);     // SMALLINT
        break;
      case 4:
        resultSet.getInt(index);       // INTEGER
        break;
      case 5:
        resultSet.getLong(index);      // BIGINT
        break;
      case 6:
        resultSet.getFloat(index);     // REAL
        break;
      case 7:
        resultSet.getDouble(index);    // FLOAT
        break;
      case 8:
        resultSet.getString(index);    // VARCHAR
        break;
      case 9:
        resultSet.getDate(index);      // DATE
        break;
      case 10:
        resultSet.getTime(index);      // TIME
        break;
      case 11:
        resultSet.getTimestamp(index); // TIMESTAMP
        break;
      default:
        resultSet.getObject(index);
      }
    } catch (SQLException e) {
      if (!shouldThrow) {
        throw e;
      }
      return true;
    }

    return !shouldThrow;
  }

  @Test
  public void testGetColumnsBeforeNext() throws SQLException {
    try (ResultSet resultSet = getResultSet()) {
      // we have not called next, so each column getter should throw SQLException
      for (int i = 1; i <= resultSet.getMetaData().getColumnCount(); i++) {
        //System.out.println(resultSet.getMetaData().getColumnTypeName(i));
<<<<<<< HEAD
        assert getColumn(resultSet, i, true);
=======
        Assert.assertTrue(getColumn(resultSet, i, true));
>>>>>>> ab056165
      }
    }
  }

  @Test
  public void testGetColumnsAfterNext() throws SQLException {
    try (ResultSet resultSet = getResultSet()) {
      // result set is composed by 1 row, we call next before accessing columns
      resultSet.next();

      // after calling next, column getters should succeed
      for (int i = 1; i <= resultSet.getMetaData().getColumnCount(); ++i) {
<<<<<<< HEAD
        assert getColumn(resultSet, i, false);
      }
    }
  }
=======
        Assert.assertTrue(getColumn(resultSet, i, false));
      }
    }
  }

  @Test
  public void testGetColumnsAfterLast() throws SQLException {
    try (ResultSet resultSet = getResultSet()) {
      // these two steps move the cursor after the last row
      resultSet.next();
      resultSet.next();

      // the cursor being after the last row, column getters should fail
      for (int i = 1; i <= resultSet.getMetaData().getColumnCount(); ++i) {
        Assert.assertTrue(getColumn(resultSet, i, true));
      }
    }
  }

>>>>>>> ab056165
}
// End AvaticaResultSetThrowsSqlExceptionTest.java<|MERGE_RESOLUTION|>--- conflicted
+++ resolved
@@ -102,17 +102,6 @@
     final ResultSet resultSet = getResultSet();
 
     // right after statement execution, result set is before first row
-<<<<<<< HEAD
-    assert resultSet.isBeforeFirst();
-
-    // retrieve each row until the last one
-    while (!resultSet.isAfterLast()) {
-      assert resultSet.next() != resultSet.isAfterLast();
-    }
-
-    // result set is not closed yet, despite fully consumed
-    assert !resultSet.isClosed();
-=======
     Assert.assertTrue(resultSet.isBeforeFirst());
 
     // checking that return values of next and isAfterLast are coherent
@@ -122,16 +111,11 @@
 
     // result set is not closed yet, despite fully consumed
     Assert.assertFalse(resultSet.isClosed());
->>>>>>> ab056165
 
     resultSet.close();
 
     // result set is now closed
-<<<<<<< HEAD
-    assert resultSet.isClosed();
-=======
     Assert.assertTrue(resultSet.isClosed());
->>>>>>> ab056165
 
     // once closed, next should fail
     thrown.expect(SQLException.class);
@@ -203,11 +187,7 @@
       // we have not called next, so each column getter should throw SQLException
       for (int i = 1; i <= resultSet.getMetaData().getColumnCount(); i++) {
         //System.out.println(resultSet.getMetaData().getColumnTypeName(i));
-<<<<<<< HEAD
-        assert getColumn(resultSet, i, true);
-=======
         Assert.assertTrue(getColumn(resultSet, i, true));
->>>>>>> ab056165
       }
     }
   }
@@ -220,12 +200,6 @@
 
       // after calling next, column getters should succeed
       for (int i = 1; i <= resultSet.getMetaData().getColumnCount(); ++i) {
-<<<<<<< HEAD
-        assert getColumn(resultSet, i, false);
-      }
-    }
-  }
-=======
         Assert.assertTrue(getColumn(resultSet, i, false));
       }
     }
@@ -244,7 +218,5 @@
       }
     }
   }
-
->>>>>>> ab056165
 }
 // End AvaticaResultSetThrowsSqlExceptionTest.java