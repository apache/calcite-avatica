--- conflicted
+++ resolved
@@ -173,17 +173,14 @@
                               ColumnMetaData.Rep.PRIMITIVE_BOOLEAN),
                           DatabaseMetaData.columnNoNulls))),
               DatabaseMetaData.columnNoNulls),
-<<<<<<< HEAD
-          columnMetaData("NULL", 13,
+          columnMetaData("bit", 13,
+              ColumnMetaData.scalar(Types.BIT, "BIT",
+                  ColumnMetaData.Rep.PRIMITIVE_BOOLEAN),
+              DatabaseMetaData.columnNoNulls),
+          columnMetaData("NULL", 14,
               ColumnMetaData.scalar(Types.NULL, "NULL",
                   ColumnMetaData.Rep.OBJECT),
               DatabaseMetaData.columnNullable));
-=======
-          columnMetaData("bit", 13,
-              ColumnMetaData.scalar(Types.BIT, "BIT",
-                  ColumnMetaData.Rep.PRIMITIVE_BOOLEAN),
-              DatabaseMetaData.columnNoNulls));
->>>>>>> 36574ef9
 
       List<Object> row = Collections.<Object>singletonList(
           new Object[] {
@@ -192,11 +189,8 @@
               new Timestamp(1476130718123L),
               Arrays.asList(1, 2, 3),
               new StructImpl(Arrays.asList(42, false)),
-<<<<<<< HEAD
+              false,
               null
-=======
-              false
->>>>>>> 36574ef9
           });
 
       CursorFactory factory = CursorFactory.deduce(columns, null);
